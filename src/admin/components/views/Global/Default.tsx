import React from 'react';
import format from 'date-fns/format';
import { useConfig } from '@payloadcms/config-provider';
import Eyebrow from '../../elements/Eyebrow';
import Form from '../../forms/Form';
import PreviewButton from '../../elements/PreviewButton';
import FormSubmit from '../../forms/Submit';
import RenderFields from '../../forms/RenderFields';
import CopyToClipboard from '../../elements/CopyToClipboard';
import Meta from '../../utilities/Meta';
import fieldTypes from '../../forms/field-types';
import LeaveWithoutSaving from '../../modals/LeaveWithoutSaving';
import VersionsCount from '../../elements/VersionsCount';
import { Props } from './types';

import ViewDescription from '../../elements/ViewDescription';
import Loading from '../../elements/Loading';

import './index.scss';

const baseClass = 'global-edit';

const DefaultGlobalView: React.FC<Props> = (props) => {
  const { admin: { dateFormat } } = useConfig();
  const {
    global, data, onSave, permissions, action, apiURL, initialState, isLoading,
  } = props;

  const {
    fields,
    preview,
    versions,
    label,
    admin: {
      description,
    } = {},
  } = global;

  const hasSavePermission = permissions?.update?.permission;

  return (
    <div className={baseClass}>
      {isLoading && (
        <Loading />
      )}
      {!isLoading && (
      <Form
        className={`${baseClass}__form`}
        method="post"
        action={action}
        onSuccess={onSave}
        disabled={!hasSavePermission}
        initialState={initialState}
      >
        <div className={`${baseClass}__main`}>
          <Meta
            title={label}
            description={label}
            keywords={`${label}, Payload, CMS`}
          />
          <Eyebrow />
          {!(global.versions?.drafts && global.versions?.drafts?.autosave) && (
            <LeaveWithoutSaving />
          )}
          <div className={`${baseClass}__edit`}>
            <header className={`${baseClass}__header`}>
              <h1>
                Edit
                {' '}
                {label}
              </h1>
              {description && (
              <div className={`${baseClass}__sub-header`}>
                <ViewDescription description={description} />
              </div>
              )}
            </header>
            <RenderFields
              operation="update"
              readOnly={!hasSavePermission}
              permissions={permissions.fields}
              filter={(field) => (!field.admin.position || (field.admin.position && field.admin.position !== 'sidebar'))}
              fieldTypes={fieldTypes}
              fieldSchema={fields}
            />
          </div>
        </div>
        <div className={`${baseClass}__sidebar-wrap`}>
          <div className={`${baseClass}__sidebar`}>
            <div className={`${baseClass}__sidebar-sticky-wrap`}>
              <div className={`${baseClass}__document-actions${preview ? ` ${baseClass}__document-actions--with-preview` : ''}`}>
                <PreviewButton
                  generatePreviewURL={preview}
                  data={data}
                />
                {hasSavePermission && (
                <FormSubmit>Save</FormSubmit>
                )}
              </div>
              <div className={`${baseClass}__sidebar-fields`}>
                <RenderFields
                  operation="update"
                  readOnly={!hasSavePermission}
                  permissions={permissions.fields}
                  filter={(field) => field.admin.position === 'sidebar'}
                  fieldTypes={fieldTypes}
                  fieldSchema={fields}
                />
              </div>
              {data && (
<<<<<<< HEAD
              <ul className={`${baseClass}__meta`}>
                {data && (
                  <li className={`${baseClass}__api-url`}>
                    <span className={`${baseClass}__label`}>
                      API URL
                      {' '}
                      <CopyToClipboard value={apiURL} />
                    </span>
                    <a
                      href={apiURL}
                      target="_blank"
                      rel="noopener noreferrer"
                    >
                      {apiURL}
                    </a>
                  </li>
                )}
                {data.updatedAt && (
                  <li>
                    <div className={`${baseClass}__label`}>Last Modified</div>
                    <div>{format(new Date(data.updatedAt as string), dateFormat)}</div>
                  </li>
                )}
              </ul>
=======
                <ul className={`${baseClass}__meta`}>
                  {versions && (
                    <li>
                      <div className={`${baseClass}__label`}>Versions</div>
                      <VersionsCount global={global} />
                    </li>
                  )}
                  {data && (
                    <li className={`${baseClass}__api-url`}>
                      <span className={`${baseClass}__label`}>
                        API URL
                        {' '}
                        <CopyToClipboard value={apiURL} />
                      </span>
                      <a
                        href={apiURL}
                        target="_blank"
                        rel="noopener noreferrer"
                      >
                        {apiURL}
                      </a>
                    </li>
                  )}
                  {data.updatedAt && (
                    <li>
                      <div className={`${baseClass}__label`}>Last Modified</div>
                      <div>{format(new Date(data.updatedAt as string), dateFormat)}</div>
                    </li>
                  )}
                </ul>
>>>>>>> 0ba508a8
              )}
            </div>
          </div>
        </div>
      </Form>
      )}
    </div>
  );
};

export default DefaultGlobalView;<|MERGE_RESOLUTION|>--- conflicted
+++ resolved
@@ -33,6 +33,7 @@
     label,
     admin: {
       description,
+      hideAPIURL,
     } = {},
   } = global;
 
@@ -44,96 +45,69 @@
         <Loading />
       )}
       {!isLoading && (
-      <Form
-        className={`${baseClass}__form`}
-        method="post"
-        action={action}
-        onSuccess={onSave}
-        disabled={!hasSavePermission}
-        initialState={initialState}
-      >
-        <div className={`${baseClass}__main`}>
-          <Meta
-            title={label}
-            description={label}
-            keywords={`${label}, Payload, CMS`}
-          />
-          <Eyebrow />
-          {!(global.versions?.drafts && global.versions?.drafts?.autosave) && (
-            <LeaveWithoutSaving />
-          )}
-          <div className={`${baseClass}__edit`}>
-            <header className={`${baseClass}__header`}>
-              <h1>
-                Edit
-                {' '}
-                {label}
-              </h1>
-              {description && (
-              <div className={`${baseClass}__sub-header`}>
-                <ViewDescription description={description} />
-              </div>
-              )}
-            </header>
-            <RenderFields
-              operation="update"
-              readOnly={!hasSavePermission}
-              permissions={permissions.fields}
-              filter={(field) => (!field.admin.position || (field.admin.position && field.admin.position !== 'sidebar'))}
-              fieldTypes={fieldTypes}
-              fieldSchema={fields}
+        <Form
+          className={`${baseClass}__form`}
+          method="post"
+          action={action}
+          onSuccess={onSave}
+          disabled={!hasSavePermission}
+          initialState={initialState}
+        >
+          <div className={`${baseClass}__main`}>
+            <Meta
+              title={label}
+              description={label}
+              keywords={`${label}, Payload, CMS`}
             />
+            <Eyebrow />
+            {!(global.versions?.drafts && global.versions?.drafts?.autosave) && (
+              <LeaveWithoutSaving />
+            )}
+            <div className={`${baseClass}__edit`}>
+              <header className={`${baseClass}__header`}>
+                <h1>
+                  Edit
+                  {' '}
+                  {label}
+                </h1>
+                {description && (
+                <div className={`${baseClass}__sub-header`}>
+                  <ViewDescription description={description} />
+                </div>
+                )}
+              </header>
+              <RenderFields
+                operation="update"
+                readOnly={!hasSavePermission}
+                permissions={permissions.fields}
+                filter={(field) => (!field.admin.position || (field.admin.position && field.admin.position !== 'sidebar'))}
+                fieldTypes={fieldTypes}
+                fieldSchema={fields}
+              />
+            </div>
           </div>
-        </div>
-        <div className={`${baseClass}__sidebar-wrap`}>
-          <div className={`${baseClass}__sidebar`}>
-            <div className={`${baseClass}__sidebar-sticky-wrap`}>
-              <div className={`${baseClass}__document-actions${preview ? ` ${baseClass}__document-actions--with-preview` : ''}`}>
-                <PreviewButton
-                  generatePreviewURL={preview}
-                  data={data}
-                />
-                {hasSavePermission && (
-                <FormSubmit>Save</FormSubmit>
-                )}
-              </div>
-              <div className={`${baseClass}__sidebar-fields`}>
-                <RenderFields
-                  operation="update"
-                  readOnly={!hasSavePermission}
-                  permissions={permissions.fields}
-                  filter={(field) => field.admin.position === 'sidebar'}
-                  fieldTypes={fieldTypes}
-                  fieldSchema={fields}
-                />
-              </div>
-              {data && (
-<<<<<<< HEAD
-              <ul className={`${baseClass}__meta`}>
-                {data && (
-                  <li className={`${baseClass}__api-url`}>
-                    <span className={`${baseClass}__label`}>
-                      API URL
-                      {' '}
-                      <CopyToClipboard value={apiURL} />
-                    </span>
-                    <a
-                      href={apiURL}
-                      target="_blank"
-                      rel="noopener noreferrer"
-                    >
-                      {apiURL}
-                    </a>
-                  </li>
-                )}
-                {data.updatedAt && (
-                  <li>
-                    <div className={`${baseClass}__label`}>Last Modified</div>
-                    <div>{format(new Date(data.updatedAt as string), dateFormat)}</div>
-                  </li>
-                )}
-              </ul>
-=======
+          <div className={`${baseClass}__sidebar-wrap`}>
+            <div className={`${baseClass}__sidebar`}>
+              <div className={`${baseClass}__sidebar-sticky-wrap`}>
+                <div className={`${baseClass}__document-actions${preview ? ` ${baseClass}__document-actions--with-preview` : ''}`}>
+                  <PreviewButton
+                    generatePreviewURL={preview}
+                    data={data}
+                  />
+                  {hasSavePermission && (
+                    <FormSubmit>Save</FormSubmit>
+                  )}
+                </div>
+                <div className={`${baseClass}__sidebar-fields`}>
+                  <RenderFields
+                    operation="update"
+                    readOnly={!hasSavePermission}
+                    permissions={permissions.fields}
+                    filter={(field) => field.admin.position === 'sidebar'}
+                    fieldTypes={fieldTypes}
+                    fieldSchema={fields}
+                  />
+                </div>
                 <ul className={`${baseClass}__meta`}>
                   {versions && (
                     <li>
@@ -141,7 +115,7 @@
                       <VersionsCount global={global} />
                     </li>
                   )}
-                  {data && (
+                  {(data && !hideAPIURL) && (
                     <li className={`${baseClass}__api-url`}>
                       <span className={`${baseClass}__label`}>
                         API URL
@@ -164,12 +138,10 @@
                     </li>
                   )}
                 </ul>
->>>>>>> 0ba508a8
-              )}
+              </div>
             </div>
           </div>
-        </div>
-      </Form>
+        </Form>
       )}
     </div>
   );
