--- conflicted
+++ resolved
@@ -1,10 +1,5 @@
 import React from 'react';
-<<<<<<< HEAD
-import PropTypes from 'prop-types';
 import { useConfig } from '@payloadcms/config-provider';
-=======
-import { useConfig } from '../../../providers/Config';
->>>>>>> 34942daf
 import CopyToClipboard from '../../CopyToClipboard';
 import formatFilesize from '../../../../../uploads/formatFilesize';
 import { Props } from './types';
