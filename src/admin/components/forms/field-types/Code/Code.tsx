import React, { useCallback, useState } from 'react';
import Editor from 'react-simple-code-editor';
import { highlight, languages } from 'prismjs/components/prism-core';
import 'prismjs/components/prism-clike';
import 'prismjs/components/prism-javascript';
import useFieldType from '../../useFieldType';
import withCondition from '../../withCondition';
import Label from '../../Label';
import Error from '../../Error';
import FieldDescription from '../../FieldDescription';
import { code } from '../../../../../fields/validations';
import { Props } from './types';

import './index.scss';

const Code: React.FC<Props> = (props) => {
  const {
    path: pathFromProps,
    name,
    required,
    validate = code,
    admin: {
      readOnly,
      style,
      width,
      language,
<<<<<<< HEAD
=======
      condition,
      description,
>>>>>>> 8f90caeb
    } = {},
    label,
    minLength,
    maxLength,
  } = props;

  const [highlighter] = useState(() => {
    if (languages[language]) {
      return (content) => highlight(content, languages[language]);
    }

    return (content) => content;
  });

  const path = pathFromProps || name;

  const memoizedValidate = useCallback((value) => {
    const validationResult = validate(value, { minLength, maxLength, required });
    return validationResult;
  }, [validate, maxLength, minLength, required]);

  const {
    value,
    showError,
    setValue,
    errorMessage,
  } = useFieldType({
    path,
    validate: memoizedValidate,
    enableDebouncedValue: true,
  });

  const classes = [
    'field-type',
    'code',
    showError && 'error',
    readOnly && 'read-only',
  ].filter(Boolean).join(' ');

  return (
    <div
      className={classes}
      style={{
        ...style,
        width,
      }}
    >
      <Error
        showError={showError}
        message={errorMessage}
      />
      <Label
        htmlFor={path}
        label={label}
        required={required}
      />
      <Editor
        value={value as string || ''}
        onValueChange={readOnly ? () => null : setValue}
        highlight={highlighter}
        padding={25}
        style={{
          backgroundColor: '#333333',
          color: 'white',
          fontFamily: '"Consolas", "Monaco", monospace',
          fontSize: 12,
          pointerEvents: readOnly ? 'none' : 'auto',
        }}
      />
      <FieldDescription
        value={value}
        description={description}
      />
    </div>
  );
};

export default withCondition(Code);<|MERGE_RESOLUTION|>--- conflicted
+++ resolved
@@ -24,11 +24,7 @@
       style,
       width,
       language,
-<<<<<<< HEAD
-=======
-      condition,
       description,
->>>>>>> 8f90caeb
     } = {},
     label,
     minLength,
