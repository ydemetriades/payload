--- conflicted
+++ resolved
@@ -26,32 +26,19 @@
 
   return (
     <div className="field-type group">
-<<<<<<< HEAD
-      <h3>{label}</h3>
-      <RenderFields
-        readOnly={readOnly}
-        fieldTypes={fieldTypes}
-        customComponentsPath={`${customComponentsPath}${name}.fields.`}
-        fieldSchema={fields.map((subField) => ({
-          ...subField,
-          path: `${path}${subField.name ? `.${subField.name}` : ''}`,
-        }))}
-      />
-=======
       <h3 className={`${baseClass}__title`}>{label}</h3>
-
       <div className={`${baseClass}__fields-wrapper`}>
         <RenderFieldGutter />
-          <RenderFields
-            fieldTypes={fieldTypes}
-            customComponentsPath={`${customComponentsPath}${name}.fields.`}
-            fieldSchema={fields.map((subField) => ({
-              ...subField,
-              path: `${path}${subField.name ? `.${subField.name}` : ''}`,
-            }))}
-          />
+        <RenderFields
+          readOnly={readOnly}
+          fieldTypes={fieldTypes}
+          customComponentsPath={`${customComponentsPath}${name}.fields.`}
+          fieldSchema={fields.map((subField) => ({
+            ...subField,
+            path: `${path}${subField.name ? `.${subField.name}` : ''}`,
+          }))}
+        />
       </div>
->>>>>>> d179427d
     </div>
   );
 };
