import React, { useEffect, useReducer, useCallback } from 'react';
import PropTypes from 'prop-types';
import { DragDropContext, Droppable } from 'react-beautiful-dnd';
import { v4 as uuidv4 } from 'uuid';

import withCondition from '../../withCondition';
import Button from '../../../elements/Button';
import DraggableSection from '../../DraggableSection';
import reducer from '../rowReducer';
import { useRenderedFields } from '../../RenderFields';
import useForm from '../../Form/useForm';
import useFieldType from '../../useFieldType';
import Error from '../../Error';
import { repeater } from '../../../../../validation/validations';

import './index.scss';

const baseClass = 'field-type repeater';

const Repeater = (props) => {
  const {
    label,
    name,
    path: pathFromProps,
    fields,
    defaultValue,
    initialData,
    singularLabel,
    fieldTypes,
    validate,
    required,
    maxRows,
    minRows,
  } = props;

  const dataToInitialize = initialData || defaultValue;
  const [rows, dispatchRows] = useReducer(reducer, []);
  const { customComponentsPath } = useRenderedFields();
  const { getDataByPath } = useForm();

  const path = pathFromProps || name;

  const memoizedValidate = useCallback((value) => {
    const validationResult = validate(value, { minRows, maxRows, required });
    return validationResult;
  }, [validate, maxRows, minRows, required]);

  const {
    showError,
    errorMessage,
    value,
    setValue,
  } = useFieldType({
    path,
    validate: memoizedValidate,
    disableFormData: true,
    initialData: initialData?.length,
    defaultValue: defaultValue?.length,
    required,
  });

  const addRow = (rowIndex) => {
    const data = getDataByPath(path)?.[name];

    dispatchRows({
      type: 'ADD', index: rowIndex, data,
    });

    setValue(value + 1);
  };

  const removeRow = (rowIndex) => {
    const data = getDataByPath(path)?.[name];

    dispatchRows({
      type: 'REMOVE',
      index: rowIndex,
      data,
    });

    setValue(value - 1);
  };

  const moveRow = (moveFromIndex, moveToIndex) => {
    const data = getDataByPath(path)?.[name];

    dispatchRows({
      type: 'MOVE', index: moveFromIndex, moveToIndex, data,
    });
  };

  const onDragEnd = (result) => {
    if (!result.destination) return;
    const sourceIndex = result.source.index;
    const destinationIndex = result.destination.index;
    moveRow(sourceIndex, destinationIndex);
  };

  useEffect(() => {
    dispatchRows({
      type: 'SET_ALL',
      rows: dataToInitialize.reduce((acc, data) => ([
        ...acc,
        {
          key: uuidv4(),
          open: true,
          data,
        },
      ]), []),
    });
  }, [dataToInitialize]);

  return (
<<<<<<< HEAD
    <DragDropContext onDragEnd={onDragEnd}>
      <div className={baseClass}>
        <header className={`${baseClass}__header`}>
          <h3>{label}</h3>
          <Error
            showError={showError}
            message={errorMessage}
          />
        </header>
        <Droppable droppableId="repeater-drop">
          {provided => (
            <div
              ref={provided.innerRef}
              {...provided.droppableProps}
=======
    <RowModifiedProvider lastModified={lastModified}>
      <DragDropContext onDragEnd={onDragEnd}>
        <div className={baseClass}>
          <header className={`${baseClass}__header`}>
            <h3>{label}</h3>
            <Error
              showError={showError}
              message={errorMessage}
            />
          </header>
          <Droppable droppableId="repeater-drop">
            {provided => (
              <div
                ref={provided.innerRef}
                {...provided.droppableProps}
              >
                {rowCount !== 0
                  && Array.from(Array(rowCount).keys()).map((_, rowIndex) => {
                    return (
                      <DraggableSection
                        fieldTypes={fieldTypes}
                        key={rowIndex}
                        parentPath={path}
                        singularLabel={singularLabel}
                        moveRow={moveRow}
                        addRow={() => addRow(rowIndex)}
                        removeRow={() => removeRow(rowIndex)}
                        rowIndex={rowIndex}
                        fieldState={fieldState}
                        fieldSchema={fields}
                        initialData={lastModified ? undefined : dataToInitialize?.[rowIndex]}
                        dispatchCollapsibleStates={dispatchCollapsibleStates}
                        collapsibleStates={collapsibleStates}
                        customComponentsPath={`${customComponentsPath}${name}.fields.`}
                        positionHandleVerticalAlignment="sticky"
                        actionHandleVerticalAlignment="sticky"
                      />
                    );
                  })
                }
                {provided.placeholder}
              </div>
            )}
          </Droppable>

          <div className={`${baseClass}__add-button-wrap`}>
            <Button
              buttonStyle="icon-label"
              icon="plus"
              iconStyle="with-border"
              iconPosition="left"
              onClick={() => addRow(rowCount)}
>>>>>>> cb8d6d82
            >
              {rows.length > 0 && rows.map((row, i) => {
                return (
                  <DraggableSection
                    isOpen={row.open}
                    fieldTypes={fieldTypes}
                    key={row.key}
                    id={row.key}
                    parentPath={path}
                    singularLabel={singularLabel}
                    addRow={() => addRow(i)}
                    removeRow={() => removeRow(i)}
                    rowIndex={i}
                    fieldSchema={fields}
                    initialData={row.data}
                    dispatchRows={dispatchRows}
                    customComponentsPath={`${customComponentsPath}${name}.fields.`}
                  />
                );
              })
              }
              {provided.placeholder}
            </div>
          )}
        </Droppable>

        <div className={`${baseClass}__add-button-wrap`}>
          <Button
            onClick={() => addRow(value)}
            buttonStyle="secondary"
          >
            {`Add ${singularLabel}`}
          </Button>
        </div>
      </div>
    </DragDropContext>
  );
};

Repeater.defaultProps = {
  label: '',
  singularLabel: 'Row',
  defaultValue: [],
  initialData: [],
  validate: repeater,
  required: false,
  maxRows: undefined,
  minRows: undefined,
};

Repeater.propTypes = {
  defaultValue: PropTypes.arrayOf(
    PropTypes.shape({}),
  ),
  initialData: PropTypes.arrayOf(
    PropTypes.shape({}),
  ),
  fields: PropTypes.arrayOf(
    PropTypes.shape({}),
  ).isRequired,
  label: PropTypes.string,
  singularLabel: PropTypes.string,
  name: PropTypes.string.isRequired,
  path: PropTypes.string.isRequired,
  fieldTypes: PropTypes.shape({}).isRequired,
  validate: PropTypes.func,
  required: PropTypes.bool,
  maxRows: PropTypes.number,
  minRows: PropTypes.number,
};

export default withCondition(Repeater);<|MERGE_RESOLUTION|>--- conflicted
+++ resolved
@@ -97,6 +97,8 @@
   };
 
   useEffect(() => {
+    setValue(dataToInitialize.length + 1);
+
     dispatchRows({
       type: 'SET_ALL',
       rows: dataToInitialize.reduce((acc, data) => ([
@@ -108,10 +110,9 @@
         },
       ]), []),
     });
-  }, [dataToInitialize]);
+  }, [dataToInitialize, setValue]);
 
   return (
-<<<<<<< HEAD
     <DragDropContext onDragEnd={onDragEnd}>
       <div className={baseClass}>
         <header className={`${baseClass}__header`}>
@@ -126,60 +127,6 @@
             <div
               ref={provided.innerRef}
               {...provided.droppableProps}
-=======
-    <RowModifiedProvider lastModified={lastModified}>
-      <DragDropContext onDragEnd={onDragEnd}>
-        <div className={baseClass}>
-          <header className={`${baseClass}__header`}>
-            <h3>{label}</h3>
-            <Error
-              showError={showError}
-              message={errorMessage}
-            />
-          </header>
-          <Droppable droppableId="repeater-drop">
-            {provided => (
-              <div
-                ref={provided.innerRef}
-                {...provided.droppableProps}
-              >
-                {rowCount !== 0
-                  && Array.from(Array(rowCount).keys()).map((_, rowIndex) => {
-                    return (
-                      <DraggableSection
-                        fieldTypes={fieldTypes}
-                        key={rowIndex}
-                        parentPath={path}
-                        singularLabel={singularLabel}
-                        moveRow={moveRow}
-                        addRow={() => addRow(rowIndex)}
-                        removeRow={() => removeRow(rowIndex)}
-                        rowIndex={rowIndex}
-                        fieldState={fieldState}
-                        fieldSchema={fields}
-                        initialData={lastModified ? undefined : dataToInitialize?.[rowIndex]}
-                        dispatchCollapsibleStates={dispatchCollapsibleStates}
-                        collapsibleStates={collapsibleStates}
-                        customComponentsPath={`${customComponentsPath}${name}.fields.`}
-                        positionHandleVerticalAlignment="sticky"
-                        actionHandleVerticalAlignment="sticky"
-                      />
-                    );
-                  })
-                }
-                {provided.placeholder}
-              </div>
-            )}
-          </Droppable>
-
-          <div className={`${baseClass}__add-button-wrap`}>
-            <Button
-              buttonStyle="icon-label"
-              icon="plus"
-              iconStyle="with-border"
-              iconPosition="left"
-              onClick={() => addRow(rowCount)}
->>>>>>> cb8d6d82
             >
               {rows.length > 0 && rows.map((row, i) => {
                 return (
@@ -191,6 +138,7 @@
                     parentPath={path}
                     singularLabel={singularLabel}
                     addRow={() => addRow(i)}
+                    moveRow={moveRow}
                     removeRow={() => removeRow(i)}
                     rowIndex={i}
                     fieldSchema={fields}
@@ -209,7 +157,10 @@
         <div className={`${baseClass}__add-button-wrap`}>
           <Button
             onClick={() => addRow(value)}
-            buttonStyle="secondary"
+            buttonStyle="icon-label"
+            icon="plus"
+            iconStyle="with-border"
+            iconPosition="left"
           >
             {`Add ${singularLabel}`}
           </Button>
