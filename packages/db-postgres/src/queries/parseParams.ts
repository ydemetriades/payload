--- conflicted
+++ resolved
@@ -3,7 +3,6 @@
 import type { Field, Operator, Where } from 'payload/types'
 
 import { and, ilike, isNotNull, sql } from 'drizzle-orm'
-// import createJSONQuery from 'mongo-query-to-postgres-jsonb'
 import { QueryError } from 'payload/errors'
 import { validOperators } from 'payload/types'
 
@@ -12,11 +11,7 @@
 
 import { buildAndOrConditions } from './buildAndOrConditions'
 import { createJSONQuery } from './createJSONQuery'
-import {
-  convertPathToJSONQuery,
-  convertPathToJSONTraversal,
-} from './createJSONQuery/convertPathToJSONTraversal'
-// import convertJSONQuery from './convertJSONQuery'
+import { convertPathToJSONTraversal } from './createJSONQuery/convertPathToJSONTraversal'
 import { getTableColumnFromPath } from './getTableColumnFromPath'
 import { operatorMap } from './operatorMap'
 import { sanitizeQueryValue } from './sanitizeQueryValue'
@@ -124,11 +119,7 @@
                   }
 
                   if (field.type === 'json') {
-<<<<<<< HEAD
                     const jsonQuery = convertPathToJSONTraversal(relationOrPath)
-=======
-                    const jsonQuery = convertPathToJSONQuery(relationOrPath)
->>>>>>> db38499d
                     constraints.push(sql.raw(`${table[columnName].name}${jsonQuery} = '%${val}%'`))
                   }
 
