--- conflicted
+++ resolved
@@ -31,13 +31,9 @@
   },
   "devDependencies": {
     "@payloadcms/eslint-config": "workspace:*",
-<<<<<<< HEAD
-=======
     "mongodb": "4.17.1",
->>>>>>> 940e21e7
     "@types/mongoose-aggregate-paginate-v2": "1.0.9",
     "bson": "^6.3.0",
-    "mongodb": "^6.3.0",
     "mongodb-memory-server": "^9",
     "payload": "workspace:*"
   },
