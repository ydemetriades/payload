--- conflicted
+++ resolved
@@ -1,16 +1,5 @@
 /* eslint-disable no-restricted-syntax */
 /* eslint-disable no-await-in-loop */
-<<<<<<< HEAD
-import { FilterQuery } from 'mongoose';
-import deepmerge from 'deepmerge';
-import { Operator, Where } from 'payload/types';
-import { combineMerge } from 'payload/dist/utilities/combineMerge';
-import { Field } from 'payload/dist/fields/config/types';
-import { validOperators } from 'payload/dist/types/constants';
-import { Payload } from 'payload';
-import { buildSearchParam } from './buildSearchParams';
-import { buildAndOrConditions } from './buildAndOrConditions';
-=======
 import type { FilterQuery } from 'mongoose'
 import type { Payload } from 'payload'
 import type { Operator, Where } from 'payload/types'
@@ -22,7 +11,6 @@
 
 import { buildAndOrConditions } from './buildAndOrConditions'
 import { buildSearchParam } from './buildSearchParams'
->>>>>>> 48398db2
 
 export async function parseParams({
   collectionSlug,
