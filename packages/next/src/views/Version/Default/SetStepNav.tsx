--- conflicted
+++ resolved
@@ -1,11 +1,6 @@
-<<<<<<< HEAD
 import type { StepNavItem } from '@payloadcms/ui/elements/StepNav'
 import type { FieldMap } from '@payloadcms/ui/utilities/buildComponentMap'
-import type { SanitizedCollectionConfig, SanitizedGlobalConfig } from 'payload/types'
-=======
-import type { FieldMap, StepNavItem } from '@payloadcms/ui'
 import type { ClientCollectionConfig, ClientGlobalConfig } from 'payload/types'
->>>>>>> 6afb4ccf
 import type React from 'react'
 
 import { getTranslation } from '@payloadcms/translations'
