--- conflicted
+++ resolved
@@ -1,64 +1,29 @@
-<<<<<<< HEAD
 import type { I18n } from '@payloadcms/translations'
-import { getAuthenticatedUser, getAccessResults } from 'payload/auth'
-import { PayloadRequest } from 'payload/types'
-=======
-import type { SanitizedConfig } from 'payload/types'
+import type { PayloadRequest } from 'payload/types'
 
-import { getPayload } from 'payload'
 import { getAccessResults, getAuthenticatedUser } from 'payload/auth'
->>>>>>> 6b9b98ff
 import { cache } from 'react'
 
 export const auth = cache(
   async ({
-<<<<<<< HEAD
+    cookies,
     headers,
-
-    cookies,
-    i18n,
     partialReq,
   }: {
-    headers: any
     cookies: Map<string, string>
+    headers: Request['headers']
     i18n: I18n
     partialReq: Partial<PayloadRequest>
-=======
-    config,
-    cookies,
-    headers,
-  }: {
-    config: Promise<SanitizedConfig> | SanitizedConfig
-    cookies: Map<string, string>
-    headers: any
->>>>>>> 6b9b98ff
   }) => {
     const user = await getAuthenticatedUser({
       cookies,
       headers,
-<<<<<<< HEAD
       payload: partialReq.payload,
-      cookies,
-=======
-      payload,
->>>>>>> 6b9b98ff
     })
     partialReq.user = user
 
     const permissions = await getAccessResults({
-<<<<<<< HEAD
       req: partialReq as PayloadRequest,
-=======
-      req: {
-        context: {},
-        headers,
-        i18n: undefined,
-        payload,
-        payloadAPI: 'REST',
-        t: undefined,
-        user,
-      },
->>>>>>> 6b9b98ff
     })
 
     return {
