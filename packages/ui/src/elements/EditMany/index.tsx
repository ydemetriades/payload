--- conflicted
+++ resolved
@@ -24,15 +24,18 @@
 import { useTranslation } from '../../providers/Translation/index.js'
 import { getFormState } from '../../utilities/getFormState.js'
 import { Drawer, DrawerToggler } from '../Drawer/index.js'
-import { FieldSelect } from '../FieldSelect/index.js'
+import { FieldSelect } from '../FieldSelect/index.jsx'
 import './index.scss'
 
 const baseClass = 'edit-many'
 
-import type { SanitizedCollectionConfig } from 'payload/types'
+import type { ClientCollectionConfig } from 'payload/types'
+
+import type { FieldMap } from '../../utilities/buildComponentMap.js'
 
 export type EditManyProps = {
-  collection: SanitizedCollectionConfig
+  collection: ClientCollectionConfig
+  fieldMap: FieldMap
 }
 
 const Submit: React.FC<{ action: string; disabled: boolean }> = ({ action, disabled }) => {
@@ -95,12 +98,7 @@
     </FormSubmit>
   )
 }
-<<<<<<< HEAD
 export const EditMany: React.FC<EditManyProps> = (props) => {
-=======
-
-export const EditMany: React.FC<Props> = (props) => {
->>>>>>> 6afb4ccf
   const { useModal } = facelessUIImport
 
   const { collection: { slug, fields, labels: { plural } } = {}, collection, fieldMap } = props
