--- conflicted
+++ resolved
@@ -80,12 +80,8 @@
     "lexical": "0.12.5",
     "lint-staged": "^14.0.1",
     "minimist": "1.2.8",
-<<<<<<< HEAD
-    "mongodb-memory-server": "8.12.2",
+    "mongodb-memory-server": "8.13.0",
     "next": "14.0.2",
-=======
-    "mongodb-memory-server": "8.13.0",
->>>>>>> 7a460789
     "node-fetch": "2.6.12",
     "nodemon": "3.0.2",
     "prettier": "^3.0.3",
