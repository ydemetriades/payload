--- conflicted
+++ resolved
@@ -7,19 +7,18 @@
 import payload from '../../packages/payload/src'
 import { initPayloadTest } from '../helpers/configHelpers'
 import { arrayCollectionSlug } from './collections/Array'
-import configPromise, {
-  localizedPostsSlug,
-  relationshipLocalizedSlug,
-  withLocalizedRelSlug,
-  withRequiredLocalizedFields,
-} from './config'
+import configPromise from './config'
 import {
   defaultLocale,
   englishTitle,
+  localizedPostsSlug,
   relationEnglishTitle,
   relationEnglishTitle2,
   relationSpanishTitle,
   relationSpanishTitle2,
+  relationshipLocalizedSlug,
+  withLocalizedRelSlug,
+  withRequiredLocalizedFields,
   spanishLocale,
   spanishTitle,
 } from './shared'
@@ -192,13 +191,8 @@
           },
         })
 
-<<<<<<< HEAD
         expect(result.docs.map(({ id }) => id)).toContain(localizedPost.id);
       });
-=======
-        expect(result.docs[0].id).toEqual(localizedPost.id)
-      })
->>>>>>> 48398db2
 
       it('by localized field value - alternate locale', async () => {
         const result = await payload.find({
@@ -211,13 +205,8 @@
           },
         })
 
-<<<<<<< HEAD
         expect(result.docs.map(({ id }) => id)).toContain(localizedPost.id);
       });
-=======
-        expect(result.docs[0].id).toEqual(localizedPost.id)
-      })
->>>>>>> 48398db2
 
       it('by localized field value - opposite locale???', async () => {
         const result = await payload.find({
@@ -230,17 +219,10 @@
           },
         })
 
-<<<<<<< HEAD
         expect(result.docs.map(({ id }) => id)).toContain(localizedPost.id);
       });
     });
   });
-=======
-        expect(result.docs[0].id).toEqual(localizedPost.id)
-      })
-    })
-  })
->>>>>>> 48398db2
 
   describe('Localized Relationship', () => {
     let localizedRelation: LocalizedPost
@@ -346,11 +328,7 @@
           },
         })
 
-<<<<<<< HEAD
         expect(result.docs.map(({ id }) => id)).toContain(withRelationship.id);
-=======
-        expect(result.docs[0].id).toEqual(withRelationship.id)
->>>>>>> 48398db2
 
         // Second relationship
         const result2 = await payload.find({
@@ -362,13 +340,8 @@
           },
         })
 
-<<<<<<< HEAD
         expect(result2.docs.map(({ id }) => id)).toContain(withRelationship.id);
       });
-=======
-        expect(result2.docs[0].id).toEqual(withRelationship.id)
-      })
->>>>>>> 48398db2
 
       it('specific locale', async () => {
         const result = await payload.find({
@@ -422,11 +395,7 @@
           },
         })
 
-<<<<<<< HEAD
         expect(result.docs.map(({ id }) => id)).toContain(withRelationship.id);
-=======
-        expect(result.docs[0].id).toEqual(withRelationship.id)
->>>>>>> 48398db2
 
         // First relationship - spanish
         const result2 = await queryRelation({
@@ -435,11 +404,7 @@
           },
         })
 
-<<<<<<< HEAD
         expect(result2.docs.map(({ id }) => id)).toContain(withRelationship.id);
-=======
-        expect(result2.docs[0].id).toEqual(withRelationship.id)
->>>>>>> 48398db2
 
         // Second relationship - english
         const result3 = await queryRelation({
@@ -448,11 +413,7 @@
           },
         })
 
-<<<<<<< HEAD
         expect(result3.docs.map(({ id }) => id)).toContain(withRelationship.id);
-=======
-        expect(result3.docs[0].id).toEqual(withRelationship.id)
->>>>>>> 48398db2
 
         // Second relationship - spanish
         const result4 = await queryRelation({
