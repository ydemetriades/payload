<<<<<<< HEAD
import jwtDecode from 'jwt-decode';
import { GraphQLClient } from 'graphql-request';
import payload from '../../src';
import { initPayloadTest } from '../helpers/configHelpers';
import { namedSaveToJWTValue, saveToJWTKey, slug } from './config';
import { devUser } from '../credentials';
import type { User } from '../../src/auth';
import configPromise from '../collections-graphql/config';
=======
import { GraphQLClient } from 'graphql-request'
import jwtDecode from 'jwt-decode'
import mongoose from 'mongoose'
>>>>>>> 48398db2

import type { User } from '../../packages/payload/src/auth'

import payload from '../../packages/payload/src'
import configPromise from '../collections-graphql/config'
import { devUser } from '../credentials'
import { initPayloadTest } from '../helpers/configHelpers'
import { namedSaveToJWTValue, saveToJWTKey, slug } from './config'

require('isomorphic-fetch')

let apiUrl
let client: GraphQLClient

const headers = {
  'Content-Type': 'application/json',
}

const { email, password } = devUser

describe('Auth', () => {
  beforeAll(async () => {
    const { serverURL } = await initPayloadTest({ __dirname, init: { local: false } })
    apiUrl = `${serverURL}/api`
    const config = await configPromise
    const url = `${serverURL}${config.routes.api}${config.routes.graphQL}`
    client = new GraphQLClient(url)
  })

  afterAll(async () => {
    if (typeof payload.db.destroy === 'function') {
      await payload.db.destroy(payload)
    }
  })

  describe('GraphQL - admin user', () => {
    let token
    let user
    beforeAll(async () => {
      // language=graphQL
      const query = `mutation {
          loginUser(email: "${devUser.email}", password: "${devUser.password}") {
          token
            user {
              id
              email
            }
          }
      }`
      const response = await client.request(query)
      user = response.loginUser.user
      token = response.loginUser.token
    })

    it('should login', async () => {
      expect(user.id).toBeDefined()
      expect(user.email).toEqual(devUser.email)
      expect(token).toBeDefined()
    })

    it('should have fields saved to JWT', async () => {
      const decoded = jwtDecode<User>(token)
      const { email: jwtEmail, collection, roles, iat, exp } = decoded

      expect(jwtEmail).toBeDefined()
      expect(collection).toEqual('users')
      expect(Array.isArray(roles)).toBeTruthy()
      expect(iat).toBeDefined()
      expect(exp).toBeDefined()
    })
  })

  describe('REST - admin user', () => {
    beforeAll(async () => {
      await fetch(`${apiUrl}/${slug}/first-register`, {
        body: JSON.stringify({
          email,
          password,
        }),
        headers,
        method: 'post',
      })
    })

    it('should prevent registering a new first user', async () => {
      const response = await fetch(`${apiUrl}/${slug}/first-register`, {
        body: JSON.stringify({
          email: 'thisuser@shouldbeprevented.com',
          password: 'get-out',
        }),
        headers,
        method: 'post',
      })

      expect(response.status).toBe(403)
    })

    it('should login a user successfully', async () => {
      const response = await fetch(`${apiUrl}/${slug}/login`, {
        body: JSON.stringify({
          email,
          password,
        }),
        headers,
        method: 'post',
      })

      const data = await response.json()

      expect(response.status).toBe(200)
      expect(data.token).toBeDefined()
    })

    describe('logged in', () => {
      let token: string | undefined
      let loggedInUser: User | undefined

      beforeAll(async () => {
        const response = await fetch(`${apiUrl}/${slug}/login`, {
          body: JSON.stringify({
            email,
            password,
          }),
          headers,
          method: 'post',
        })

        const data = await response.json()
        token = data.token
        loggedInUser = data.user
      })

      it('should return a logged in user from /me', async () => {
        const response = await fetch(`${apiUrl}/${slug}/me`, {
          headers: {
            ...headers,
            Authorization: `JWT ${token}`,
          },
        })

        const data = await response.json()

        expect(response.status).toBe(200)
        expect(data.user.email).toBeDefined()
      })

      it('should have fields saved to JWT', async () => {
        const decoded = jwtDecode<User>(token)
        const {
          email: jwtEmail,
          collection,
          roles,
          [saveToJWTKey]: customJWTPropertyKey,
          'x-lifted-from-group': liftedFromGroup,
          'x-tab-field': unnamedTabSaveToJWTString,
          tabLiftedSaveToJWT,
          unnamedTabSaveToJWTFalse,
          iat,
          exp,
        } = decoded

        const group = decoded['x-group'] as Record<string, unknown>
        const tab = decoded.saveToJWTTab as Record<string, unknown>
        const tabString = decoded['tab-test'] as Record<string, unknown>

        expect(jwtEmail).toBeDefined()
        expect(collection).toEqual('users')
        expect(collection).toEqual('users')
        expect(Array.isArray(roles)).toBeTruthy()
        // 'x-custom-jwt-property-name': 'namedSaveToJWT value'
        expect(customJWTPropertyKey).toEqual(namedSaveToJWTValue)
        expect(group).toBeDefined()
        expect(group['x-test']).toEqual('nested property')
        expect(group.saveToJWTFalse).toBeUndefined()
        expect(liftedFromGroup).toEqual('lifted from group')
        expect(tabLiftedSaveToJWT).toEqual('lifted from unnamed tab')
        expect(tab['x-field']).toEqual('yes')
        expect(tabString.includedByDefault).toEqual('yes')
        expect(unnamedTabSaveToJWTString).toEqual('text')
        expect(unnamedTabSaveToJWTFalse).toBeUndefined()
        expect(iat).toBeDefined()
        expect(exp).toBeDefined()
      })

      it('should allow authentication with an API key with useAPIKey', async () => {
        const apiKey = '0123456789ABCDEFGH'

        const user = await payload.create({
          collection: slug,
          data: {
            email: 'dev@example.com',
            password: 'test',
            apiKey,
          },
        })

        const response = await fetch(`${apiUrl}/${slug}/me`, {
          headers: {
            ...headers,
            Authorization: `${slug} API-Key ${user?.apiKey}`,
          },
        })

        const data = await response.json()

        expect(response.status).toBe(200)
        expect(data.user.email).toBeDefined()
        expect(data.user.apiKey).toStrictEqual(apiKey)
      })

      it('should refresh a token and reset its expiration', async () => {
        const response = await fetch(`${apiUrl}/${slug}/refresh-token`, {
          method: 'post',
          headers: {
            Authorization: `JWT ${token}`,
          },
        })

        const data = await response.json()

        expect(response.status).toBe(200)
        expect(data.refreshedToken).toBeDefined()
      })

      it('should refresh a token and receive an up-to-date user', async () => {
        expect(loggedInUser?.custom).toBe('Hello, world!')

        await payload.update({
          collection: slug,
          id: loggedInUser?.id || '',
          data: {
            custom: 'Goodbye, world!',
          },
        })

        const response = await fetch(`${apiUrl}/${slug}/refresh-token`, {
          method: 'post',
          headers: {
            Authorization: `JWT ${token}`,
          },
        })

        const data = await response.json()

        expect(response.status).toBe(200)
        expect(data.user.custom).toBe('Goodbye, world!')
      })

      it('should allow a user to be created', async () => {
        const response = await fetch(`${apiUrl}/${slug}`, {
          body: JSON.stringify({
            email: 'name@test.com',
            password,
            roles: ['editor'],
          }),
          headers: {
            Authorization: `JWT ${token}`,
            'Content-Type': 'application/json',
          },
          method: 'post',
        })

        const data = await response.json()

        expect(response.status).toBe(201)
        expect(data).toHaveProperty('message')
        expect(data).toHaveProperty('doc')

        const { doc } = data

        expect(doc).toHaveProperty('email')
        expect(doc).toHaveProperty('createdAt')
        expect(doc).toHaveProperty('roles')
      })

      it('should allow verification of a user', async () => {
        const emailToVerify = 'verify@me.com'
        const response = await fetch(`${apiUrl}/public-users`, {
          body: JSON.stringify({
            email: emailToVerify,
            password,
            roles: ['editor'],
          }),
          headers: {
            Authorization: `JWT ${token}`,
            'Content-Type': 'application/json',
          },
          method: 'post',
        })

        expect(response.status).toBe(201)

        const userResult = await payload.find({
          collection: 'public-users',
          limit: 1,
          showHiddenFields: true,
          where: {
            email: {
              equals: emailToVerify,
            },
          },
        })

        const { _verified, _verificationToken } = userResult.docs[0]

        expect(_verified).toBe(false)
        expect(_verificationToken).toBeDefined()

        const verificationResponse = await fetch(
          `${apiUrl}/public-users/verify/${_verificationToken}`,
          {
            headers: {
              'Content-Type': 'application/json',
            },
            method: 'post',
          },
        )

        expect(verificationResponse.status).toBe(200)

        const afterVerifyResult = await payload.find({
          collection: 'public-users',
          limit: 1,
          showHiddenFields: true,
          where: {
            email: {
              equals: emailToVerify,
            },
          },
        })

        const { _verified: afterVerified, _verificationToken: afterToken } =
          afterVerifyResult.docs[0]
        expect(afterVerified).toBe(true)
        expect(afterToken).toBeNull()
      })

      describe('Account Locking', () => {
        const userEmail = 'lock@me.com'

        const tryLogin = async () => {
          await fetch(`${apiUrl}/${slug}/login`, {
            body: JSON.stringify({
              email: userEmail,
              password: 'bad',
            }),
            headers: {
              'Content-Type': 'application/json',
            },
            method: 'post',
          })
          // expect(loginRes.status).toEqual(401);
        }

        beforeAll(async () => {
          const response = await fetch(`${apiUrl}/${slug}/login`, {
            body: JSON.stringify({
              email,
              password,
            }),
            headers,
            method: 'post',
          })

          const data = await response.json()
          token = data.token

          // New user to lock
          await fetch(`${apiUrl}/${slug}`, {
            body: JSON.stringify({
              email: userEmail,
              password,
            }),
            headers: {
              'Content-Type': 'application/json',
              Authorization: `JWT ${token}`,
            },
            method: 'post',
          })
        })

        it('should lock the user after too many attempts', async () => {
          await tryLogin()
          await tryLogin()

          const userResult = await payload.find({
            collection: slug,
            limit: 1,
            showHiddenFields: true,
            where: {
              email: {
                equals: userEmail,
              },
            },
          })

          const { loginAttempts, lockUntil } = userResult.docs[0]

          expect(loginAttempts).toBe(2)
          expect(lockUntil).toBeDefined()
        })

        it('should unlock account once lockUntil period is over', async () => {
          // Lock user
          await tryLogin()
          await tryLogin()

          await payload.update({
            collection: slug,
            where: {
              email: {
                equals: userEmail,
              },
            },
            data: {
              lockUntil: Date.now() - 605 * 1000,
            },
          })

          // login
          await fetch(`${apiUrl}/${slug}/login`, {
            body: JSON.stringify({
              email: userEmail,
              password,
            }),
            headers: {
              Authorization: `JWT ${token}`,
              'Content-Type': 'application/json',
            },
            method: 'post',
          })

          const userResult = await payload.find({
            collection: slug,
            limit: 1,
            showHiddenFields: true,
            where: {
              email: {
                equals: userEmail,
              },
            },
          })

          const { loginAttempts, lockUntil } = userResult.docs[0]

          expect(loginAttempts).toBe(0)
          expect(lockUntil).toBeNull()
        })
      })
    })

    it('should allow forgot-password by email', async () => {
      // TODO: Spy on payload sendEmail function
      const response = await fetch(`${apiUrl}/${slug}/forgot-password`, {
        method: 'post',
        body: JSON.stringify({
          email,
        }),
        headers: {
          'Content-Type': 'application/json',
        },
      })

      // expect(mailSpy).toHaveBeenCalled();

      expect(response.status).toBe(200)
    })

    it('should allow reset password', async () => {
      const token = await payload.forgotPassword({
        collection: 'users',
        data: {
          email: devUser.email,
        },
        disableEmail: true,
      })

      const result = await payload
        .resetPassword({
          collection: 'users',
          data: {
            password: devUser.password,
            token,
          },
          overrideAccess: true,
        })
        .catch((e) => console.error(e))

      expect(result).toBeTruthy()
    })
  })

  describe('API Key', () => {
    it('should authenticate via the correct API key user', async () => {
      const usersQuery = await payload.find({
        collection: 'api-keys',
      })

      const [user1, user2] = usersQuery.docs

      const success = await fetch(`${apiUrl}/api-keys/${user2.id}`, {
        headers: {
          'Content-Type': 'application/json',
          Authorization: `api-keys API-Key ${user2.apiKey}`,
        },
      }).then((res) => res.json())

      expect(success.apiKey).toStrictEqual(user2.apiKey)

      const fail = await fetch(`${apiUrl}/api-keys/${user1.id}`, {
        headers: {
          'Content-Type': 'application/json',
          Authorization: `api-keys API-Key ${user2.apiKey}`,
        },
      })

      expect(fail.status).toStrictEqual(404)
    })
  })
})<|MERGE_RESOLUTION|>--- conflicted
+++ resolved
@@ -1,17 +1,5 @@
-<<<<<<< HEAD
 import jwtDecode from 'jwt-decode';
 import { GraphQLClient } from 'graphql-request';
-import payload from '../../src';
-import { initPayloadTest } from '../helpers/configHelpers';
-import { namedSaveToJWTValue, saveToJWTKey, slug } from './config';
-import { devUser } from '../credentials';
-import type { User } from '../../src/auth';
-import configPromise from '../collections-graphql/config';
-=======
-import { GraphQLClient } from 'graphql-request'
-import jwtDecode from 'jwt-decode'
-import mongoose from 'mongoose'
->>>>>>> 48398db2
 
 import type { User } from '../../packages/payload/src/auth'
 
@@ -19,7 +7,7 @@
 import configPromise from '../collections-graphql/config'
 import { devUser } from '../credentials'
 import { initPayloadTest } from '../helpers/configHelpers'
-import { namedSaveToJWTValue, saveToJWTKey, slug } from './config'
+import { namedSaveToJWTValue, saveToJWTKey, slug } from './shared'
 
 require('isomorphic-fetch')
 
